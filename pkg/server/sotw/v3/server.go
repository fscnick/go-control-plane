--- conflicted
+++ resolved
@@ -118,9 +118,6 @@
 
 	var resCh = make(chan cache.Response, 1)
 
-<<<<<<< HEAD
-	var resCh = make(chan cache.Response, 1)
-
 	ctx, cancel := context.WithCancel(s.ctx)
 	eg, ctx := errgroup.WithContext(ctx)
 
@@ -172,59 +169,6 @@
 						streamState.SetKnownResourceNames(req.TypeUrl, lastResponse.Resources)
 					}
 				}
-=======
-	ctx, cancel := context.WithCancel(s.ctx)
-	eg, ctx := errgroup.WithContext(ctx)
-
-	eg.Go(func() error {
-		defer func() {
-			watches.close() // this should remove all watches from the cache
-			close(resCh)    // close resCh and let the second eg.Go drain it
-		}()
-
-		for {
-			select {
-			case <-ctx.Done():
-				return nil
-			case req, more := <-reqCh:
-				if !more {
-					return nil
-				}
-				if req == nil {
-					return status.Errorf(codes.Unavailable, "empty request")
-				}
-				// node field in discovery request is delta-compressed
-				if req.Node != nil {
-					node = req.Node
-				} else {
-					req.Node = node
-				}
-
-				// nonces can be reused across streams; we verify nonce only if nonce is not initialized
-				nonce := req.GetResponseNonce()
-
-				// type URL is required for ADS but is implicit for xDS
-				if defaultTypeURL == resource.AnyType {
-					if req.TypeUrl == "" {
-						return status.Errorf(codes.InvalidArgument, "type URL is required for ADS")
-					}
-				} else if req.TypeUrl == "" {
-					req.TypeUrl = defaultTypeURL
-				}
-
-				if s.callbacks != nil {
-					if err := s.callbacks.OnStreamRequest(streamID, req); err != nil {
-						return err
-					}
-				}
-
-				if lastResponse, ok := streamState.Get(req.TypeUrl); ok {
-					if lastResponse.Nonce == "" || lastResponse.Nonce == nonce {
-						// Let's record Resource names that a client has received.
-						streamState.SetKnownResourceNames(req.TypeUrl, lastResponse.Resources)
-					}
-				}
->>>>>>> 6a283293
 
 				typeURL := req.GetTypeUrl()
 				if w := watches.getWatch(typeURL); w != nil {
